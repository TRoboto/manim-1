--- conflicted
+++ resolved
@@ -127,10 +127,6 @@
     def set_camera_mob(self,new_cam_mob):
         self.camera_mob = new_cam_mob
         self.spotlight.camera_mob = new_cam_mob
-<<<<<<< HEAD
-
-=======
->>>>>>> feac46e8
 
     def set_screen(self, new_screen):
         if self.has_screen():
@@ -195,16 +191,6 @@
         self.spotlight.update_sectors()
         self.update_shadow()
 
-<<<<<<< HEAD
-
-    def update_lighthouse(self):
-        new_lh = Lighthouse()
-        new_lh.move_to(ORIGIN)
-        new_lh.apply_matrix(self.rotation_matrix())
-        new_lh.shift(self.get_source_point())
-        self.lighthouse.submobjects = new_lh.submobjects
-
-=======
     def update_lighthouse(self):
         self.lighthouse.move_to(self.get_source_point())
         # new_lh = Lighthouse()
@@ -212,7 +198,6 @@
         # new_lh.apply_matrix(self.rotation_matrix())
         # new_lh.shift(self.get_source_point())
         # self.lighthouse.submobjects = new_lh.submobjects
->>>>>>> feac46e8
 
     def update_ambient(self):
         new_ambient_light = AmbientLight(
@@ -227,18 +212,9 @@
         new_ambient_light.move_source_to(self.get_source_point())
         self.ambient_light.submobjects = new_ambient_light.submobjects
 
-<<<<<<< HEAD
-
-
     def get_source_point(self):
         return self.source_point.get_location()
 
-
-=======
-    def get_source_point(self):
-        return self.source_point.get_location()
-
->>>>>>> feac46e8
     def rotation_matrix(self):
 
         if self.camera_mob == None:
@@ -247,27 +223,6 @@
         phi = self.camera_mob.get_center()[0]
         theta = self.camera_mob.get_center()[1]
 
-<<<<<<< HEAD
-
-        R1 = np.array([
-            [1, 0, 0],
-            [0, np.cos(phi), -np.sin(phi)],
-            [0, np.sin(phi), np.cos(phi)]
-        ])
-
-        R2 = np.array([
-            [np.cos(theta + TAU/4), -np.sin(theta + TAU/4), 0],
-            [np.sin(theta + TAU/4), np.cos(theta + TAU/4), 0],
-            [0, 0, 1]
-        ])
-
-        R = np.dot(R2, R1)
-        return R
-
-
-    def update_shadow(self):
-=======
->>>>>>> feac46e8
 
         R1 = np.array([
             [1, 0, 0],
@@ -407,13 +362,8 @@
         "opacity_function" : lambda r : 1.0/(r+1.0)**2,
         "color" : LIGHT_COLOR,
         "max_opacity" : 1.0,
-<<<<<<< HEAD
-        "num_levels" : 10,
-        "radius" : 10.0
-=======
         "num_levels" : NUM_LEVELS,
         "radius" : 5.0
->>>>>>> feac46e8
     }
 
     def generate_points(self):
@@ -610,21 +560,12 @@
                 lower_angle, upper_angle = self.viewing_angles(self.screen)
                 #dr = submob.outer_radius - submob.inner_radius
                 dr = self.radius / self.num_levels
-<<<<<<< HEAD
-                new_submob = self.new_sector(submob.inner_radius,dr,lower_angle,upper_angle)
-                submob.points = new_submob.points
-                submob.set_fill(opacity = 10 * self.opacity_function(submob.outer_radius))
-
-
-
-=======
                 new_submob = self.new_sector(
                     submob.inner_radius, dr, lower_angle, upper_angle
                 )
                 # submob.points = new_submob.points
                 # submob.set_fill(opacity = 10 * self.opacity_function(submob.outer_radius))
                 Transform(submob, new_submob).update(1)
->>>>>>> feac46e8
 
     def dimming(self,new_alpha):
         old_alpha = self.max_opacity
