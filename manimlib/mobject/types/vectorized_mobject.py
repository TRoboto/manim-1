--- conflicted
+++ resolved
@@ -244,11 +244,7 @@
         return self.data["stroke_rgba"][:, 3]
 
     def get_stroke_widths(self):
-<<<<<<< HEAD
-        return self.data["stroke_width"]
-=======
-        return self.data['stroke_width'][:, 0]
->>>>>>> 6997cc95
+        return self.data["stroke_width"][:, 0]
 
     # TODO, it's weird for these to return the first of various lists
     # rather than the full information
@@ -866,11 +862,8 @@
             func(self, *args, **kwargs)
             if not np.all(self.get_points() == old_points):
                 self.refresh_unit_normal()
-<<<<<<< HEAD
-
-=======
                 self.refresh_triangulation()
->>>>>>> 6997cc95
+
         return wrapper
 
     @triggers_refreshed_triangulation
