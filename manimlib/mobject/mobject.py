import copy
import itertools as it
import random
import sys
import moderngl
from functools import wraps

import numpy as np

from manimlib.constants import *
from manimlib.utils.color import color_gradient
from manimlib.utils.color import get_colormap_list
from manimlib.utils.color import rgb_to_hex
from manimlib.utils.color import color_to_rgb
from manimlib.utils.config_ops import digest_config
from manimlib.utils.iterables import batch_by_property
from manimlib.utils.iterables import list_update
from manimlib.utils.iterables import resize_array
from manimlib.utils.iterables import resize_preserving_order
from manimlib.utils.iterables import resize_with_interpolation
from manimlib.utils.iterables import make_even
from manimlib.utils.iterables import listify
from manimlib.utils.bezier import interpolate
from manimlib.utils.paths import straight_path
from manimlib.utils.simple_functions import get_parameters
from manimlib.utils.space_ops import angle_of_vector
from manimlib.utils.space_ops import get_norm
from manimlib.utils.space_ops import rotation_matrix_transpose
from manimlib.shader_wrapper import ShaderWrapper
from manimlib.shader_wrapper import get_colormap_code
from manimlib.event_handler import EVENT_DISPATCHER
from manimlib.event_handler.event_listner import EventListner
from manimlib.event_handler.event_type import EventType


class Mobject(object):
    """
    Mathematical Object
    """

    CONFIG = {
        "color": WHITE,
        "opacity": 1,
        "dim": 3,  # TODO, get rid of this
        # Lighting parameters
        # Positive gloss up to 1 makes it reflect the light.
        "gloss": 0.0,
        # Positive shadow up to 1 makes a side opposite the light darker
        "shadow": 0.0,
        # For shaders
        "shader_folder": "",
        "render_primitive": moderngl.TRIANGLE_STRIP,
        "texture_paths": None,
        "depth_test": False,
        # If true, the mobject will not get rotated according to camera position
        "is_fixed_in_frame": False,
        # Must match in attributes of vert shader
        "shader_dtype": [
            ("point", np.float32, (3,)),
        ],
        # Event listener
        "listen_to_events": False,
    }

    def __init__(self, **kwargs):
        digest_config(self, kwargs)
        self.submobjects = []
        self.parents = []
        self.family = [self]
        self.locked_data_keys = set()
        self.needs_new_bounding_box = True
        self.scale_factor = 1

        self.init_data()
        self.init_uniforms()
        self.init_updaters()
        self.init_event_listners()
        self.init_points()
        self.init_colors()
        self.init_shader_data()

        if self.depth_test:
            self.apply_depth_test()

    def __str__(self):
        return self.__class__.__name__

    def init_data(self):
        self.data = {
            "points": np.zeros((0, 3)),
            "bounding_box": np.zeros((3, 3)),
            "rgbas": np.zeros((1, 4)),
        }

    def init_uniforms(self):
        self.uniforms = {
            "is_fixed_in_frame": float(self.is_fixed_in_frame),
            "gloss": self.gloss,
            "shadow": self.shadow,
        }

    def init_colors(self):
        self.set_color(self.color, self.opacity)

    def init_points(self):
        # Typically implemented in subclass, unlpess purposefully left blank
        pass

    def set_data(self, data):
        for key in data:
            self.data[key] = data[key].copy()
        return self

    def set_uniforms(self, uniforms):
        for key in uniforms:
            self.uniforms[key] = uniforms[key]  # Copy?
        return self

    @property
    def animate(self):
        # Borrowed from https://github.com/ManimCommunity/manim/
        return _AnimationBuilder(self)

    # Only these methods should directly affect points

    def resize_points(self, new_length, resize_func=resize_array):
        if new_length != len(self.data["points"]):
            self.data["points"] = resize_func(self.data["points"], new_length)
        self.refresh_bounding_box()
        return self

    def set_points(self, points):
        if len(points) == len(self.data["points"]):
            self.data["points"][:] = points
        elif isinstance(points, np.ndarray):
            self.data["points"] = points.copy()
        else:
            self.data["points"] = np.array(points)
        self.refresh_bounding_box()
        return self

    def append_points(self, new_points):
        self.data["points"] = np.vstack([self.data["points"], new_points])
        self.refresh_bounding_box()
        return self

    def reverse_points(self):
        for mob in self.get_family():
            for key in mob.data:
                mob.data[key] = mob.data[key][::-1]
        return self

    def apply_points_function(
        self, func, about_point=None, about_edge=ORIGIN, works_on_bounding_box=False
    ):
        if about_point is None and about_edge is not None:
            about_point = self.get_bounding_box_point(about_edge)

        for mob in self.get_family():
            arrs = []
            if mob.has_points():
                arrs.append(mob.get_points())
            if works_on_bounding_box:
                arrs.append(mob.get_bounding_box())

            for arr in arrs:
                if about_point is None:
                    arr[:] = func(arr)
                else:
                    arr[:] = func(arr - about_point) + about_point

        if not works_on_bounding_box:
            self.refresh_bounding_box(recurse_down=True)
        else:
            for parent in self.parents:
                parent.refresh_bounding_box()
        return self

    # Others related to points

    def match_points(self, mobject):
        self.set_points(mobject.get_points())
        return self

    def get_points(self):
        return self.data["points"]

    def clear_points(self):
        self.resize_points(0)

    def get_num_points(self):
        return len(self.data["points"])

    def get_all_points(self):
        if self.submobjects:
            return np.vstack([sm.get_points() for sm in self.get_family()])
        else:
            return self.get_points()

    def has_points(self):
        return self.get_num_points() > 0

    def get_bounding_box(self):
        if self.needs_new_bounding_box:
            self.data["bounding_box"] = self.compute_bounding_box()
            self.needs_new_bounding_box = False
        return self.data["bounding_box"]

    def compute_bounding_box(self):
        all_points = np.vstack(
            [
                self.get_points(),
                *(
                    mob.get_bounding_box()
                    for mob in self.get_family()[1:]
                    if mob.has_points()
                ),
            ]
        )
        if len(all_points) == 0:
            return np.zeros((3, self.dim))
        else:
            # Lower left and upper right corners
            mins = all_points.min(0)
            maxs = all_points.max(0)
            mids = (mins + maxs) / 2
            return np.array([mins, mids, maxs])

    def refresh_bounding_box(self, recurse_down=False, recurse_up=True):
        for mob in self.get_family(recurse_down):
            mob.needs_new_bounding_box = True
        if recurse_up:
            for parent in self.parents:
                parent.refresh_bounding_box()
        return self

    def is_point_touching(self, point, buff=MED_SMALL_BUFF):
        bb = self.get_bounding_box()
        mins = bb[0] - buff
        maxs = bb[2] + buff
        return (point >= mins).all() and (point <= maxs).all()

    # Family matters

    def __getitem__(self, value):
        if isinstance(value, slice):
            GroupClass = self.get_group_class()
            return GroupClass(*self.split().__getitem__(value))
        return self.split().__getitem__(value)

    def __iter__(self):
        return iter(self.split())

    def __len__(self):
        return len(self.split())

    def split(self):
        return self.submobjects

    def assemble_family(self):
        sub_families = (sm.get_family() for sm in self.submobjects)
        self.family = [self, *it.chain(*sub_families)]
        self.refresh_has_updater_status()
        self.refresh_bounding_box()
        for parent in self.parents:
            parent.assemble_family()
        return self

    def get_family(self, recurse=True):
        if recurse:
            return self.family
        else:
            return [self]

    def family_members_with_points(self):
        return [m for m in self.get_family() if m.has_points()]

    def add(self, *mobjects):
        if self in mobjects:
            raise Exception("Mobject cannot contain self")
        for mobject in mobjects:
            if mobject not in self.submobjects:
                self.submobjects.append(mobject)
            if self not in mobject.parents:
                mobject.parents.append(self)
        self.assemble_family()
        return self

    def remove(self, *mobjects):
        for mobject in mobjects:
            if mobject in self.submobjects:
                self.submobjects.remove(mobject)
            if self in mobject.parents:
                mobject.parents.remove(self)
        self.assemble_family()
        return self

    def add_to_back(self, *mobjects):
        self.set_submobjects(list_update(mobjects, self.submobjects))
        return self

    def replace_submobject(self, index, new_submob):
        old_submob = self.submobjects[index]
        if self in old_submob.parents:
            old_submob.parents.remove(self)
        self.submobjects[index] = new_submob
        self.assemble_family()
        return self

    def set_submobjects(self, submobject_list):
        self.remove(*self.submobjects)
        self.add(*submobject_list)
        return self

    def digest_mobject_attrs(self):
        """
        Ensures all attributes which are mobjects are included
        in the submobjects list.
        """
        mobject_attrs = [
            x for x in list(self.__dict__.values()) if isinstance(x, Mobject)
        ]
        self.set_submobjects(list_update(self.submobjects, mobject_attrs))
        return self

    # Submobject organization

    def arrange(self, direction=RIGHT, center=True, **kwargs):
        for m1, m2 in zip(self.submobjects, self.submobjects[1:]):
            m2.next_to(m1, direction, **kwargs)
        if center:
            self.center()
        return self

    def arrange_in_grid(
        self,
        n_rows=None,
        n_cols=None,
        buff=None,
        h_buff=None,
        v_buff=None,
        buff_ratio=None,
        h_buff_ratio=0.5,
        v_buff_ratio=0.5,
        aligned_edge=ORIGIN,
        fill_rows_first=True,
    ):
        submobs = self.submobjects
        if n_rows is None and n_cols is None:
            n_rows = int(np.sqrt(len(submobs)))
        if n_rows is None:
            n_rows = len(submobs) // n_cols
        if n_cols is None:
            n_cols = len(submobs) // n_rows

        if buff is not None:
            h_buff = buff
            v_buff = buff
        else:
            if buff_ratio is not None:
                v_buff_ratio = buff_ratio
                h_buff_ratio = buff_ratio
            if h_buff is None:
                h_buff = h_buff_ratio * self[0].get_width()
            if v_buff is None:
                v_buff = v_buff_ratio * self[0].get_height()

        x_unit = h_buff + max([sm.get_width() for sm in submobs])
        y_unit = v_buff + max([sm.get_height() for sm in submobs])

        for index, sm in enumerate(submobs):
            if fill_rows_first:
                x, y = index % n_cols, index // n_cols
            else:
                x, y = index // n_rows, index % n_rows
            sm.move_to(ORIGIN, aligned_edge)
            sm.shift(x * x_unit * RIGHT + y * y_unit * DOWN)
        self.center()
        return self

    def get_grid(self, n_rows, n_cols, height=None, **kwargs):
        """
        Returns a new mobject containing multiple copies of this one
        arranged in a grid
        """
        grid = self.get_group_class()(*(self.copy() for n in range(n_rows * n_cols)))
        grid.arrange_in_grid(n_rows, n_cols, **kwargs)
        if height is not None:
            grid.set_height(height)
        return grid

    def sort(self, point_to_num_func=lambda p: p[0], submob_func=None):
        if submob_func is not None:
            self.submobjects.sort(key=submob_func)
        else:
            self.submobjects.sort(key=lambda m: point_to_num_func(m.get_center()))
        return self

    def shuffle(self, recurse=False):
        if recurse:
            for submob in self.submobjects:
                submob.shuffle(recurse=True)
        random.shuffle(self.submobjects)
        return self

    # Copying

    def copy(self):
        # TODO, either justify reason for shallow copy, or
        # remove this redundancy everywhere
        # return self.deepcopy()

        parents = self.parents
        self.parents = []
        copy_mobject = copy.copy(self)
        self.parents = parents

        copy_mobject.data = dict(self.data)
        for key in self.data:
            copy_mobject.data[key] = self.data[key].copy()

        # TODO, are uniforms ever numpy arrays?
        copy_mobject.uniforms = dict(self.uniforms)

        copy_mobject.submobjects = []
        copy_mobject.add(*[sm.copy() for sm in self.submobjects])
        copy_mobject.match_updaters(self)

        copy_mobject.needs_new_bounding_box = self.needs_new_bounding_box

        # Make sure any mobject or numpy array attributes are copied
        family = self.get_family()
        for attr, value in list(self.__dict__.items()):
            if isinstance(value, Mobject) and value in family and value is not self:
                setattr(copy_mobject, attr, value.copy())
            if isinstance(value, np.ndarray):
                setattr(copy_mobject, attr, value.copy())
            if isinstance(value, ShaderWrapper):
                setattr(copy_mobject, attr, value.copy())
        return copy_mobject

    def deepcopy(self):
        parents = self.parents
        self.parents = []
        result = copy.deepcopy(self)
        self.parents = parents
        return result

    def generate_target(self, use_deepcopy=False):
        self.target = None  # Prevent exponential explosion
        if use_deepcopy:
            self.target = self.deepcopy()
        else:
            self.target = self.copy()
        return self.target

    def save_state(self, use_deepcopy=False):
        if hasattr(self, "saved_state"):
            # Prevent exponential growth of data
            self.saved_state = None
        if use_deepcopy:
            self.saved_state = self.deepcopy()
        else:
            self.saved_state = self.copy()
        return self

    def restore(self):
        if not hasattr(self, "saved_state") or self.save_state is None:
            raise Exception("Trying to restore without having saved")
        self.become(self.saved_state)
        return self

    # Updating

    def init_updaters(self):
        self.time_based_updaters = []
        self.non_time_updaters = []
        self.has_updaters = False
        self.updating_suspended = False

    def update(self, dt=0, recurse=True):
        if not self.has_updaters or self.updating_suspended:
            return self
        for updater in self.time_based_updaters:
            updater(self, dt)
        for updater in self.non_time_updaters:
            updater(self)
        if recurse:
            for submob in self.submobjects:
                submob.update(dt, recurse)
        return self

    def get_time_based_updaters(self):
        return self.time_based_updaters

    def has_time_based_updater(self):
        return len(self.time_based_updaters) > 0

    def get_updaters(self):
        return self.time_based_updaters + self.non_time_updaters

    def get_family_updaters(self):
        return list(it.chain(*[sm.get_updaters() for sm in self.get_family()]))

    def add_updater(self, update_function, index=None, call_updater=True):
        if "dt" in get_parameters(update_function):
            updater_list = self.time_based_updaters
        else:
            updater_list = self.non_time_updaters

        if index is None:
            updater_list.append(update_function)
        else:
            updater_list.insert(index, update_function)

        self.refresh_has_updater_status()
        if call_updater:
            self.update(dt=0)
        return self

    def remove_updater(self, update_function):
        for updater_list in [self.time_based_updaters, self.non_time_updaters]:
            while update_function in updater_list:
                updater_list.remove(update_function)
        self.refresh_has_updater_status()
        return self

    def clear_updaters(self, recurse=True):
        self.time_based_updaters = []
        self.non_time_updaters = []
        self.refresh_has_updater_status()
        if recurse:
            for submob in self.submobjects:
                submob.clear_updaters()
        return self

    def match_updaters(self, mobject):
        self.clear_updaters()
        for updater in mobject.get_updaters():
            self.add_updater(updater)
        return self

    def suspend_updating(self, recurse=True):
        self.updating_suspended = True
        if recurse:
            for submob in self.submobjects:
                submob.suspend_updating(recurse)
        return self

    def resume_updating(self, recurse=True, call_updater=True):
        self.updating_suspended = False
        if recurse:
            for submob in self.submobjects:
                submob.resume_updating(recurse)
        for parent in self.parents:
            parent.resume_updating(recurse=False, call_updater=False)
        if call_updater:
            self.update(dt=0, recurse=recurse)
        return self

    def refresh_has_updater_status(self):
        self.has_updaters = any(mob.get_updaters() for mob in self.get_family())
        return self

    # Transforming operations

    def shift(self, vector):
        self.apply_points_function(
            lambda points: points + vector,
            about_edge=None,
            works_on_bounding_box=True,
        )
        return self

    def scale(self, scale_factor, min_scale_factor=1e-8, **kwargs):
        """
        Default behavior is to scale about the center of the mobject.
        The argument about_edge can be a vector, indicating which side of
        the mobject to scale about, e.g., mob.scale(about_edge = RIGHT)
        scales about mob.get_right().

        Otherwise, if about_point is given a value, scaling is done with
        respect to that point.
        """
<<<<<<< HEAD
        self.scale_factor *= scale_factor
=======
        scale_factor = max(scale_factor, min_scale_factor)
>>>>>>> 6997cc95
        self.apply_points_function(
            lambda points: scale_factor * points, works_on_bounding_box=True, **kwargs
        )
        return self

    def stretch(self, factor, dim, **kwargs):
        def func(points):
            points[:, dim] *= factor
            return points

        self.apply_points_function(func, works_on_bounding_box=True, **kwargs)
        return self

    def rotate_about_origin(self, angle, axis=OUT):
        return self.rotate(angle, axis, about_point=ORIGIN)

    def rotate(self, angle, axis=OUT, **kwargs):
        rot_matrix_T = rotation_matrix_transpose(angle, axis)
        self.apply_points_function(
            lambda points: np.dot(points, rot_matrix_T), **kwargs
        )
        return self

    def flip(self, axis=UP, **kwargs):
        return self.rotate(TAU / 2, axis, **kwargs)

    def apply_function(self, function, **kwargs):
        # Default to applying matrix about the origin, not mobjects center
        if len(kwargs) == 0:
            kwargs["about_point"] = ORIGIN
        self.apply_points_function(
            lambda points: np.array([function(p) for p in points]), **kwargs
        )
        return self

    def apply_function_to_position(self, function):
        self.move_to(function(self.get_center()))
        return self

    def apply_function_to_submobject_positions(self, function):
        for submob in self.submobjects:
            submob.apply_function_to_position(function)
        return self

    def apply_matrix(self, matrix, **kwargs):
        # Default to applying matrix about the origin, not mobjects center
        if ("about_point" not in kwargs) and ("about_edge" not in kwargs):
            kwargs["about_point"] = ORIGIN
        full_matrix = np.identity(self.dim)
        matrix = np.array(matrix)
        full_matrix[: matrix.shape[0], : matrix.shape[1]] = matrix
        self.apply_points_function(
            lambda points: np.dot(points, full_matrix.T), **kwargs
        )
        return self

    def apply_complex_function(self, function, **kwargs):
        def R3_func(point):
            x, y, z = point
            xy_complex = function(complex(x, y))
            return [xy_complex.real, xy_complex.imag, z]

        return self.apply_function(R3_func)

    def wag(self, direction=RIGHT, axis=DOWN, wag_factor=1.0):
        for mob in self.family_members_with_points():
            alphas = np.dot(mob.get_points(), np.transpose(axis))
            alphas -= min(alphas)
            alphas /= max(alphas)
            alphas = alphas ** wag_factor
            mob.set_points(
                mob.get_points()
                + np.dot(
                    alphas.reshape((len(alphas), 1)),
                    np.array(direction).reshape((1, mob.dim)),
                )
            )
        return self

    # Positioning methods

    def center(self):
        self.shift(-self.get_center())
        return self

    def align_on_border(self, direction, buff=DEFAULT_MOBJECT_TO_EDGE_BUFFER):
        """
        Direction just needs to be a vector pointing towards side or
        corner in the 2d plane.
        """
        target_point = np.sign(direction) * (FRAME_X_RADIUS, FRAME_Y_RADIUS, 0)
        point_to_align = self.get_bounding_box_point(direction)
        shift_val = target_point - point_to_align - buff * np.array(direction)
        shift_val = shift_val * abs(np.sign(direction))
        self.shift(shift_val)
        return self

    def to_corner(self, corner=LEFT + DOWN, buff=DEFAULT_MOBJECT_TO_EDGE_BUFFER):
        return self.align_on_border(corner, buff)

    def to_edge(self, edge=LEFT, buff=DEFAULT_MOBJECT_TO_EDGE_BUFFER):
        return self.align_on_border(edge, buff)

    def next_to(
        self,
        mobject_or_point,
        direction=RIGHT,
        buff=DEFAULT_MOBJECT_TO_MOBJECT_BUFFER,
        aligned_edge=ORIGIN,
        submobject_to_align=None,
        index_of_submobject_to_align=None,
        coor_mask=np.array([1, 1, 1]),
    ):
        if isinstance(mobject_or_point, Mobject):
            mob = mobject_or_point
            if index_of_submobject_to_align is not None:
                target_aligner = mob[index_of_submobject_to_align]
            else:
                target_aligner = mob
            target_point = target_aligner.get_bounding_box_point(
                aligned_edge + direction
            )
        else:
            target_point = mobject_or_point
        if submobject_to_align is not None:
            aligner = submobject_to_align
        elif index_of_submobject_to_align is not None:
            aligner = self[index_of_submobject_to_align]
        else:
            aligner = self
        point_to_align = aligner.get_bounding_box_point(aligned_edge - direction)
        self.shift((target_point - point_to_align + buff * direction) * coor_mask)
        return self

    def shift_onto_screen(self, **kwargs):
        space_lengths = [FRAME_X_RADIUS, FRAME_Y_RADIUS]
        for vect in UP, DOWN, LEFT, RIGHT:
            dim = np.argmax(np.abs(vect))
            buff = kwargs.get("buff", DEFAULT_MOBJECT_TO_EDGE_BUFFER)
            max_val = space_lengths[dim] - buff
            edge_center = self.get_edge_center(vect)
            if np.dot(edge_center, vect) > max_val:
                self.to_edge(vect, **kwargs)
        return self

    def is_off_screen(self):
        if self.get_left()[0] > FRAME_X_RADIUS:
            return True
        if self.get_right()[0] < -FRAME_X_RADIUS:
            return True
        if self.get_bottom()[1] > FRAME_Y_RADIUS:
            return True
        if self.get_top()[1] < -FRAME_Y_RADIUS:
            return True
        return False

    def stretch_about_point(self, factor, dim, point):
        return self.stretch(factor, dim, about_point=point)

    def stretch_in_place(self, factor, dim):
        # Now redundant with stretch
        return self.stretch(factor, dim)

    def rescale_to_fit(self, length, dim, stretch=False, **kwargs):
        old_length = self.length_over_dim(dim)
        if old_length == 0:
            return self
        if stretch:
            self.stretch(length / old_length, dim, **kwargs)
        else:
            self.scale(length / old_length, **kwargs)
        return self

    def stretch_to_fit_width(self, width, **kwargs):
        return self.rescale_to_fit(width, 0, stretch=True, **kwargs)

    def stretch_to_fit_height(self, height, **kwargs):
        return self.rescale_to_fit(height, 1, stretch=True, **kwargs)

    def stretch_to_fit_depth(self, depth, **kwargs):
        return self.rescale_to_fit(depth, 1, stretch=True, **kwargs)

    def set_width(self, width, stretch=False, **kwargs):
        return self.rescale_to_fit(width, 0, stretch=stretch, **kwargs)

    def set_height(self, height, stretch=False, **kwargs):
        return self.rescale_to_fit(height, 1, stretch=stretch, **kwargs)

    def set_depth(self, depth, stretch=False, **kwargs):
        return self.rescale_to_fit(depth, 2, stretch=stretch, **kwargs)

    def set_coord(self, value, dim, direction=ORIGIN):
        curr = self.get_coord(dim, direction)
        shift_vect = np.zeros(self.dim)
        shift_vect[dim] = value - curr
        self.shift(shift_vect)
        return self

    def set_x(self, x, direction=ORIGIN):
        return self.set_coord(x, 0, direction)

    def set_y(self, y, direction=ORIGIN):
        return self.set_coord(y, 1, direction)

    def set_z(self, z, direction=ORIGIN):
        return self.set_coord(z, 2, direction)

    def space_out_submobjects(self, factor=1.5, **kwargs):
        self.scale(factor, **kwargs)
        for submob in self.submobjects:
            submob.scale(1.0 / factor)
        return self

    def move_to(
        self, point_or_mobject, aligned_edge=ORIGIN, coor_mask=np.array([1, 1, 1])
    ):
        if isinstance(point_or_mobject, Mobject):
            target = point_or_mobject.get_bounding_box_point(aligned_edge)
        else:
            target = point_or_mobject
        point_to_align = self.get_bounding_box_point(aligned_edge)
        self.shift((target - point_to_align) * coor_mask)
        return self

    def replace(self, mobject, dim_to_match=0, stretch=False):
        if not mobject.get_num_points() and not mobject.submobjects:
            self.scale(0)
            return self
        if stretch:
            for i in range(self.dim):
                self.rescale_to_fit(mobject.length_over_dim(i), i, stretch=True)
        else:
            self.rescale_to_fit(
                mobject.length_over_dim(dim_to_match), dim_to_match, stretch=False
            )
        self.shift(mobject.get_center() - self.get_center())
        return self

    def surround(self, mobject, dim_to_match=0, stretch=False, buff=MED_SMALL_BUFF):
        self.replace(mobject, dim_to_match, stretch)
        length = mobject.length_over_dim(dim_to_match)
        self.scale((length + buff) / length)
        return self

    def put_start_and_end_on(self, start, end):
        # TODO, this doesn't currently work in 3d
        curr_start, curr_end = self.get_start_and_end()
        curr_vect = curr_end - curr_start
        if np.all(curr_vect == 0):
            raise Exception("Cannot position endpoints of closed loop")
        target_vect = end - start
        self.scale(
            get_norm(target_vect) / get_norm(curr_vect),
            about_point=curr_start,
        )
        self.rotate(
            angle_of_vector(target_vect) - angle_of_vector(curr_vect),
            about_point=curr_start,
        )
        self.shift(start - curr_start)
        return self

    # Color functions

    def set_rgba_array(self, rgba_array, name="rgbas", recurse=False):
        for mob in self.get_family(recurse):
            mob.data[name] = np.array(rgba_array)
        return self

    def set_color_by_rgba_func(self, func, recurse=True):
        """
        Func should take in a point in R3 and output an rgba value
        """
        for mob in self.get_family(recurse):
            rgba_array = [func(point) for point in mob.get_points()]
            mob.set_rgba_array(rgba_array)
        return self

    def set_color_by_rgb_func(self, func, opacity=1, recurse=True):
        """
        Func should take in a point in R3 and output an rgb value
        """
        for mob in self.get_family(recurse):
            rgba_array = [[*func(point), opacity] for point in mob.get_points()]
            mob.set_rgba_array(rgba_array)
        return self

    def set_rgba_array_by_color(
        self, color=None, opacity=None, name="rgbas", recurse=True
    ):
        if color is not None:
            rgbs = np.array([color_to_rgb(c) for c in listify(color)])
        if opacity is not None:
            opacities = listify(opacity)

        # Color only
        if color is not None and opacity is None:
            for mob in self.get_family(recurse):
                mob.data[name] = resize_array(mob.data[name], len(rgbs))
                mob.data[name][:, :3] = rgbs

        # Opacity only
        if color is None and opacity is not None:
            for mob in self.get_family(recurse):
                mob.data[name] = resize_array(mob.data[name], len(opacities))
                mob.data[name][:, 3] = opacities

        # Color and opacity
        if color is not None and opacity is not None:
            rgbas = np.array([[*rgb, o] for rgb, o in zip(*make_even(rgbs, opacities))])
            for mob in self.get_family(recurse):
                mob.data[name] = rgbas.copy()
        return self

    def set_color(self, color, opacity=None, recurse=True):
        self.set_rgba_array_by_color(color, opacity, recurse=False)
        # Recurse to submobjects differently from how set_rgba_array_by_color
        # in case they implement set_color differently
        if recurse:
            for submob in self.submobjects:
                submob.set_color(color, recurse=True)
        return self

    def set_opacity(self, opacity, recurse=True):
        self.set_rgba_array_by_color(color=None, opacity=opacity, recurse=False)
        if recurse:
            for submob in self.submobjects:
                submob.set_opacity(opacity, recurse=True)
        return self

    def get_color(self):
        return rgb_to_hex(self.data["rgbas"][0, :3])

    def get_opacity(self):
        return self.data["rgbas"][0, 3]

    def set_color_by_gradient(self, *colors):
        self.set_submobject_colors_by_gradient(*colors)
        return self

    def set_submobject_colors_by_gradient(self, *colors):
        if len(colors) == 0:
            raise Exception("Need at least one color")
        elif len(colors) == 1:
            return self.set_color(*colors)

        # mobs = self.family_members_with_points()
        mobs = self.submobjects
        new_colors = color_gradient(colors, len(mobs))

        for mob, color in zip(mobs, new_colors):
            mob.set_color(color)
        return self

    def fade(self, darkness=0.5, recurse=True):
        self.set_opacity(1.0 - darkness, recurse=recurse)

    def get_gloss(self):
        return self.uniforms["gloss"]

    def set_gloss(self, gloss, recurse=True):
        for mob in self.get_family(recurse):
            mob.uniforms["gloss"] = gloss
        return self

    def get_shadow(self):
        return self.uniforms["shadow"]

    def set_shadow(self, shadow, recurse=True):
        for mob in self.get_family(recurse):
            mob.uniforms["shadow"] = shadow
        return self

    # Background rectangle

    def add_background_rectangle(self, color=None, opacity=0.75, **kwargs):
        # TODO, this does not behave well when the mobject has points,
        # since it gets displayed on top
        from manimlib.mobject.shape_matchers import BackgroundRectangle

        self.background_rectangle = BackgroundRectangle(
            self, color=color, fill_opacity=opacity, **kwargs
        )
        self.add_to_back(self.background_rectangle)
        return self

    def add_background_rectangle_to_submobjects(self, **kwargs):
        for submobject in self.submobjects:
            submobject.add_background_rectangle(**kwargs)
        return self

    def add_background_rectangle_to_family_members_with_points(self, **kwargs):
        for mob in self.family_members_with_points():
            mob.add_background_rectangle(**kwargs)
        return self

    # Getters

    def get_bounding_box_point(self, direction):
        bb = self.get_bounding_box()
        indices = (np.sign(direction) + 1).astype(int)
        return np.array([bb[indices[i]][i] for i in range(3)])

    def get_edge_center(self, direction):
        return self.get_bounding_box_point(direction)

    def get_corner(self, direction):
        return self.get_bounding_box_point(direction)

    def get_center(self):
        return self.get_bounding_box()[1]

    def get_center_of_mass(self):
        return self.get_all_points().mean(0)

    def get_boundary_point(self, direction):
        all_points = self.get_all_points()
        boundary_directions = all_points - self.get_center()
        norms = np.linalg.norm(boundary_directions, axis=1)
        boundary_directions /= np.repeat(norms, 3).reshape((len(norms), 3))
        index = np.argmax(np.dot(boundary_directions, np.array(direction).T))
        return all_points[index]

    def get_continuous_bounding_box_point(self, direction):
        dl, center, ur = self.get_bounding_box()
        corner_vect = ur - center
        return center + direction / np.max(
            np.abs(
                np.true_divide(
                    direction,
                    corner_vect,
                    out=np.zeros(len(direction)),
                    where=((corner_vect) != 0),
                )
            )
        )

    def get_top(self):
        return self.get_edge_center(UP)

    def get_bottom(self):
        return self.get_edge_center(DOWN)

    def get_right(self):
        return self.get_edge_center(RIGHT)

    def get_left(self):
        return self.get_edge_center(LEFT)

    def get_zenith(self):
        return self.get_edge_center(OUT)

    def get_nadir(self):
        return self.get_edge_center(IN)

    def length_over_dim(self, dim):
        bb = self.get_bounding_box()
        return abs((bb[2] - bb[0])[dim])

    def get_width(self):
        return self.length_over_dim(0)

    def get_height(self):
        return self.length_over_dim(1)

    def get_depth(self):
        return self.length_over_dim(2)

    def get_coord(self, dim, direction=ORIGIN):
        """
        Meant to generalize get_x, get_y, get_z
        """
        return self.get_bounding_box_point(direction)[dim]

    def get_x(self, direction=ORIGIN):
        return self.get_coord(0, direction)

    def get_y(self, direction=ORIGIN):
        return self.get_coord(1, direction)

    def get_z(self, direction=ORIGIN):
        return self.get_coord(2, direction)

    def get_start(self):
        self.throw_error_if_no_points()
        return np.array(self.get_points()[0])

    def get_end(self):
        self.throw_error_if_no_points()
        return np.array(self.get_points()[-1])

    def get_start_and_end(self):
        return self.get_start(), self.get_end()

    def point_from_proportion(self, alpha):
        points = self.get_points()
        i, subalpha = integer_interpolate(0, len(points) - 1, alpha)
        return interpolate(points[i], points[i + 1], subalpha)

    def pfp(self, alpha):
        """Abbreviation fo point_from_proportion"""
        return self.point_from_proportion(alpha)

    def get_pieces(self, n_pieces):
        template = self.copy()
        template.set_submobjects([])
        alphas = np.linspace(0, 1, n_pieces + 1)
        return Group(
            *[
                template.copy().pointwise_become_partial(self, a1, a2)
                for a1, a2 in zip(alphas[:-1], alphas[1:])
            ]
        )

    def get_z_index_reference_point(self):
        # TODO, better place to define default z_index_group?
        z_index_group = getattr(self, "z_index_group", self)
        return z_index_group.get_center()

    # Match other mobject properties

    def match_color(self, mobject):
        return self.set_color(mobject.get_color())

    def match_dim_size(self, mobject, dim, **kwargs):
        return self.rescale_to_fit(mobject.length_over_dim(dim), dim, **kwargs)

    def match_width(self, mobject, **kwargs):
        return self.match_dim_size(mobject, 0, **kwargs)

    def match_height(self, mobject, **kwargs):
        return self.match_dim_size(mobject, 1, **kwargs)

    def match_depth(self, mobject, **kwargs):
        return self.match_dim_size(mobject, 2, **kwargs)

    def match_coord(self, mobject, dim, direction=ORIGIN):
        return self.set_coord(
            mobject.get_coord(dim, direction),
            dim=dim,
            direction=direction,
        )

    def match_x(self, mobject, direction=ORIGIN):
        return self.match_coord(mobject, 0, direction)

    def match_y(self, mobject, direction=ORIGIN):
        return self.match_coord(mobject, 1, direction)

    def match_z(self, mobject, direction=ORIGIN):
        return self.match_coord(mobject, 2, direction)

    def align_to(self, mobject_or_point, direction=ORIGIN):
        """
        Examples:
        mob1.align_to(mob2, UP) moves mob1 vertically so that its
        top edge lines ups with mob2's top edge.

        mob1.align_to(mob2, alignment_vect = RIGHT) moves mob1
        horizontally so that it's center is directly above/below
        the center of mob2
        """
        if isinstance(mobject_or_point, Mobject):
            point = mobject_or_point.get_bounding_box_point(direction)
        else:
            point = mobject_or_point

        for dim in range(self.dim):
            if direction[dim] != 0:
                self.set_coord(point[dim], dim, direction)
        return self

    def get_group_class(self):
        return Group

    # Alignment

    def align_data_and_family(self, mobject):
        self.align_family(mobject)
        self.align_data(mobject)

    def align_data(self, mobject):
        # In case any data arrays get resized when aligned to shader data
        self.refresh_shader_data()
        for mob1, mob2 in zip(self.get_family(), mobject.get_family()):
            # Separate out how points are treated so that subclasses
            # can handle that case differently if they choose
            mob1.align_points(mob2)
            for key in mob1.data.keys() & mob2.data.keys():
                if key == "points":
                    continue
                arr1 = mob1.data[key]
                arr2 = mob2.data[key]
                if len(arr2) > len(arr1):
                    mob1.data[key] = resize_preserving_order(arr1, len(arr2))
                elif len(arr1) > len(arr2):
                    mob2.data[key] = resize_preserving_order(arr2, len(arr1))

    def align_points(self, mobject):
        max_len = max(self.get_num_points(), mobject.get_num_points())
        for mob in (self, mobject):
            mob.resize_points(max_len, resize_func=resize_preserving_order)
        return self

    def align_family(self, mobject):
        mob1 = self
        mob2 = mobject
        n1 = len(mob1)
        n2 = len(mob2)
        if n1 != n2:
            mob1.add_n_more_submobjects(max(0, n2 - n1))
            mob2.add_n_more_submobjects(max(0, n1 - n2))
        # Recurse
        for sm1, sm2 in zip(mob1.submobjects, mob2.submobjects):
            sm1.align_family(sm2)
        return self

    def push_self_into_submobjects(self):
        copy = self.deepcopy()
        copy.set_submobjects([])
        self.resize_points(0)
        self.add(copy)
        return self

    def add_n_more_submobjects(self, n):
        if n == 0:
            return self

        curr = len(self.submobjects)
        if curr == 0:
            # If empty, simply add n point mobjects
            null_mob = self.copy()
            null_mob.set_points([self.get_center()])
            self.set_submobjects([null_mob.copy() for k in range(n)])
            return self
        target = curr + n
        repeat_indices = (np.arange(target) * curr) // target
        split_factors = [(repeat_indices == i).sum() for i in range(curr)]
        new_submobs = []
        for submob, sf in zip(self.submobjects, split_factors):
            new_submobs.append(submob)
            for k in range(1, sf):
                new_submob = submob.copy()
                # If the submobject is at all transparent, then
                # make the copy completely transparent
                if submob.get_opacity() < 1:
                    new_submob.set_opacity(0)
                new_submobs.append(new_submob)
        self.set_submobjects(new_submobs)
        return self

    # Interpolate

    def interpolate(self, mobject1, mobject2, alpha, path_func=straight_path):
        for key in self.data:
            if key in self.locked_data_keys:
                continue
            if len(self.data[key]) == 0:
                continue
            if key not in mobject1.data or key not in mobject2.data:
                continue

            if key in ("points", "bounding_box"):
                func = path_func
            else:
                func = interpolate

            self.data[key][:] = func(mobject1.data[key], mobject2.data[key], alpha)
        for key in self.uniforms:
            self.uniforms[key] = interpolate(
                mobject1.uniforms[key], mobject2.uniforms[key], alpha
            )
        return self

    def pointwise_become_partial(self, mobject, a, b):
        """
        Set points in such a way as to become only
        part of mobject.
        Inputs 0 <= a < b <= 1 determine what portion
        of mobject to become.
        """
        pass  # To implement in subclass

    def become(self, mobject):
        """
        Edit all data and submobjects to be idential
        to another mobject
        """
        self.align_family(mobject)
        for sm1, sm2 in zip(self.get_family(), mobject.get_family()):
            sm1.set_data(sm2.data)
            sm1.set_uniforms(sm2.uniforms)
        self.refresh_bounding_box(recurse_down=True)
        return self

    # Locking data

    def lock_data(self, keys):
        """
        To speed up some animations, particularly transformations,
        it can be handy to acknowledge which pieces of data
        won't change during the animation so that calls to
        interpolate can skip this, and so that it's not
        read into the shader_wrapper objects needlessly
        """
        if self.has_updaters:
            return
        # Be sure shader data has most up to date information
        self.refresh_shader_data()
        self.locked_data_keys = set(keys)

    def lock_matching_data(self, mobject1, mobject2):
        for sm, sm1, sm2 in zip(
            self.get_family(), mobject1.get_family(), mobject2.get_family()
        ):
            keys = sm.data.keys() & sm1.data.keys() & sm2.data.keys()
            sm.lock_data(
                list(
                    filter(
                        lambda key: np.all(sm1.data[key] == sm2.data[key]),
                        keys,
                    )
                )
            )
        return self

    def unlock_data(self):
        for mob in self.get_family():
            mob.locked_data_keys = set()

    # Operations touching shader uniforms

    def affects_shader_info_id(func):
        @wraps(func)
        def wrapper(self):
            for mob in self.get_family():
                func(mob)
                mob.refresh_shader_wrapper_id()
            return self

        return wrapper

    @affects_shader_info_id
    def fix_in_frame(self):
        self.uniforms["is_fixed_in_frame"] = 1.0
        return self

    @affects_shader_info_id
    def unfix_from_frame(self):
        self.uniforms["is_fixed_in_frame"] = 0.0
        return self

    @affects_shader_info_id
    def apply_depth_test(self):
        self.depth_test = True
        return self

    @affects_shader_info_id
    def deactivate_depth_test(self):
        self.depth_test = False
        return self

    # Shader code manipulation

    def replace_shader_code(self, old, new):
        # TODO, will this work with VMobject structure, given
        # that it does not simpler return shader_wrappers of
        # family?
        for wrapper in self.get_shader_wrapper_list():
            wrapper.replace_code(old, new)
        return self

    def set_color_by_code(self, glsl_code):
        """
        Takes a snippet of code and inserts it into a
        context which has the following variables:
        vec4 color, vec3 point, vec3 unit_normal.
        The code should change the color variable
        """
        self.replace_shader_code("///// INSERT COLOR FUNCTION HERE /////", glsl_code)
        return self

    def set_color_by_xyz_func(
        self, glsl_snippet, min_value=-5.0, max_value=5.0, colormap="viridis"
    ):
        """
        Pass in a glsl expression in terms of x, y and z which returns
        a float.
        """
        # TODO, add a version of this which changes the point data instead
        # of the shader code
        for char in "xyz":
            glsl_snippet = glsl_snippet.replace(char, "point." + char)
        rgb_list = get_colormap_list(colormap)
        self.set_color_by_code(
            "color.rgb = float_to_color({}, {}, {}, {});".format(
                glsl_snippet,
                float(min_value),
                float(max_value),
                get_colormap_code(rgb_list),
            )
        )
        return self

    # For shader data

    def init_shader_data(self):
        # TODO, only call this when needed?
        self.shader_data = np.zeros(len(self.get_points()), dtype=self.shader_dtype)
        self.shader_indices = None
        self.shader_wrapper = ShaderWrapper(
            vert_data=self.shader_data,
            shader_folder=self.shader_folder,
            texture_paths=self.texture_paths,
            depth_test=self.depth_test,
            render_primitive=self.render_primitive,
        )

    def refresh_shader_wrapper_id(self):
        self.shader_wrapper.refresh_id()
        return self

    def get_shader_wrapper(self):
        self.shader_wrapper.vert_data = self.get_shader_data()
        self.shader_wrapper.vert_indices = self.get_shader_vert_indices()
        self.shader_wrapper.uniforms = self.get_shader_uniforms()
        self.shader_wrapper.depth_test = self.depth_test
        return self.shader_wrapper

    def get_shader_wrapper_list(self):
        shader_wrappers = it.chain(
            [self.get_shader_wrapper()],
            *[sm.get_shader_wrapper_list() for sm in self.submobjects]
        )
        batches = batch_by_property(shader_wrappers, lambda sw: sw.get_id())

        result = []
        for wrapper_group, sid in batches:
            shader_wrapper = wrapper_group[0]
            if not shader_wrapper.is_valid():
                continue
            shader_wrapper.combine_with(*wrapper_group[1:])
            if len(shader_wrapper.vert_data) > 0:
                result.append(shader_wrapper)
        return result

    def check_data_alignment(self, array, data_key):
        # Makes sure that self.data[key] can be brodcast into
        # the given array, meaning its length has to be either 1
        # or the length of the array
        d_len = len(self.data[data_key])
        if d_len != 1 and d_len != len(array):
            self.data[data_key] = resize_with_interpolation(
                self.data[data_key], len(array)
            )
        return self

    def get_resized_shader_data_array(self, length):
        # If possible, try to populate an existing array, rather
        # than recreating it each frame
        if len(self.shader_data) != length:
            self.shader_data = resize_array(self.shader_data, length)
        return self.shader_data

    def read_data_to_shader(self, shader_data, shader_data_key, data_key):
        if data_key in self.locked_data_keys:
            return
        self.check_data_alignment(shader_data, data_key)
        shader_data[shader_data_key] = self.data[data_key]

    def get_shader_data(self):
        shader_data = self.get_resized_shader_data_array(self.get_num_points())
        self.read_data_to_shader(shader_data, "point", "points")
        return shader_data

    def refresh_shader_data(self):
        self.get_shader_data()

    def get_shader_uniforms(self):
        return self.uniforms

    def get_shader_vert_indices(self):
        return self.shader_indices

    # Event Handlers
    """
        Event handling follows the Event Bubbling model of DOM in javascript.
        Return false to stop the event bubbling.
        To learn more visit https://www.quirksmode.org/js/events_order.html

        Event Callback Argument is a callable function taking two arguments:
            1. Mobject
            2. EventData
    """

    def init_event_listners(self):
        self.event_listners = []

    def add_event_listner(self, event_type, event_callback):
        event_listner = EventListner(self, event_type, event_callback)
        self.event_listners.append(event_listner)
        EVENT_DISPATCHER.add_listner(event_listner)
        return self

    def remove_event_listner(self, event_type, event_callback):
        event_listner = EventListner(self, event_type, event_callback)
        while event_listner in self.event_listners:
            self.event_listners.remove(event_listner)
        EVENT_DISPATCHER.remove_listner(event_listner)
        return self

    def clear_event_listners(self, recurse=True):
        self.event_listners = []
        if recurse:
            for submob in self.submobjects:
                submob.clear_event_listners(recurse=recurse)
        return self

    def get_event_listners(self):
        return self.event_listners

    def get_family_event_listners(self):
        return list(it.chain(*[sm.get_event_listners() for sm in self.get_family()]))

    def get_has_event_listner(self):
        return any(mob.get_event_listners() for mob in self.get_family())

    def add_mouse_motion_listner(self, callback):
        self.add_event_listner(EventType.MouseMotionEvent, callback)

    def remove_mouse_motion_listner(self, callback):
        self.remove_event_listner(EventType.MouseMotionEvent, callback)

    def add_mouse_press_listner(self, callback):
        self.add_event_listner(EventType.MousePressEvent, callback)

    def remove_mouse_press_listner(self, callback):
        self.remove_event_listner(EventType.MousePressEvent, callback)

    def add_mouse_release_listner(self, callback):
        self.add_event_listner(EventType.MouseReleaseEvent, callback)

    def remove_mouse_release_listner(self, callback):
        self.remove_event_listner(EventType.MouseReleaseEvent, callback)

    def add_mouse_drag_listner(self, callback):
        self.add_event_listner(EventType.MouseDragEvent, callback)

    def remove_mouse_drag_listner(self, callback):
        self.remove_event_listner(EventType.MouseDragEvent, callback)

    def add_mouse_scroll_listner(self, callback):
        self.add_event_listner(EventType.MouseScrollEvent, callback)

    def remove_mouse_scroll_listner(self, callback):
        self.remove_event_listner(EventType.MouseScrollEvent, callback)

    def add_key_press_listner(self, callback):
        self.add_event_listner(EventType.KeyPressEvent, callback)

    def remove_key_press_listner(self, callback):
        self.remove_event_listner(EventType.KeyPressEvent, callback)

    def add_key_release_listner(self, callback):
        self.add_event_listner(EventType.KeyReleaseEvent, callback)

    def remove_key_release_listner(self, callback):
        self.remove_event_listner(EventType.KeyReleaseEvent, callback)

    # Errors

    def throw_error_if_no_points(self):
        if not self.has_points():
            message = "Cannot call Mobject.{} " + "for a Mobject with no points"
            caller_name = sys._getframe(1).f_code.co_name
            raise Exception(message.format(caller_name))


class Group(Mobject):
    def __init__(self, *mobjects, **kwargs):
        if not all([isinstance(m, Mobject) for m in mobjects]):
            raise Exception("All submobjects must be of type Mobject")
        Mobject.__init__(self, **kwargs)
        self.add(*mobjects)


class Point(Mobject):
    CONFIG = {
        "artificial_width": 1e-6,
        "artificial_height": 1e-6,
    }

    def __init__(self, location=ORIGIN, **kwargs):
        Mobject.__init__(self, **kwargs)
        self.set_location(location)

    def get_width(self):
        return self.artificial_width

    def get_height(self):
        return self.artificial_height

    def get_location(self):
        return self.get_points()[0].copy()

    def get_bounding_box_point(self, *args, **kwargs):
        return self.get_location()

    def set_location(self, new_loc):
        self.set_points(np.array(new_loc, ndmin=2, dtype=float))


class _AnimationBuilder:
    def __init__(self, mobject):
        self.mobject = mobject
        self.overridden_animation = None
        self.mobject.generate_target()
        self.is_chaining = False
        self.methods = []

    def __getattr__(self, method_name):
        method = getattr(self.mobject.target, method_name)
        self.methods.append(method)
        has_overridden_animation = hasattr(method, "_override_animate")

        if (self.is_chaining and has_overridden_animation) or self.overridden_animation:
            raise NotImplementedError(
                "Method chaining is currently not supported for "
                "overridden animations"
            )

        def update_target(*method_args, **method_kwargs):
            if has_overridden_animation:
                self.overridden_animation = method._override_animate(
                    self.mobject, *method_args, **method_kwargs
                )
            else:
                method(*method_args, **method_kwargs)
            return self

        self.is_chaining = True
        return update_target

    def build(self):
        from manimlib.animation.transform import _MethodAnimation

        if self.overridden_animation:
            return self.overridden_animation

        return _MethodAnimation(self.mobject, self.methods)


def override_animate(method):
    def decorator(animation_method):
        method._override_animate = animation_method
        return animation_method

    return decorator<|MERGE_RESOLUTION|>--- conflicted
+++ resolved
@@ -582,11 +582,8 @@
         Otherwise, if about_point is given a value, scaling is done with
         respect to that point.
         """
-<<<<<<< HEAD
+        scale_factor = max(scale_factor, min_scale_factor)
         self.scale_factor *= scale_factor
-=======
-        scale_factor = max(scale_factor, min_scale_factor)
->>>>>>> 6997cc95
         self.apply_points_function(
             lambda points: scale_factor * points, works_on_bounding_box=True, **kwargs
         )
